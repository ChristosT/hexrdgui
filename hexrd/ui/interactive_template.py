--- conflicted
+++ resolved
@@ -8,6 +8,7 @@
 
 from hexrd.ui.create_hedm_instrument import create_hedm_instrument
 from hexrd.ui import resource_loader
+from hexrd.ui.hexrd_config import HexrdConfig
 
 
 class InteractiveTemplate:
@@ -29,11 +30,7 @@
         self.rotate_template(self.shape.xy, angle)
         self.redraw()
 
-<<<<<<< HEAD
-    def create_shape(self, module, file_name):
-=======
     def create_shape(self, module, file_name, det, instr):
->>>>>>> 0eae558c
         with resource_loader.resource_path(module, file_name) as f:
             data = np.loadtxt(f)
         verts = self.panels['default'].cartToPixel(data)
