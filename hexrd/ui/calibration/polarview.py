import numpy as np

from skimage.exposure import rescale_intensity

from hexrd.transforms.xfcapi import detectorXYToGvec, mapAngle

from hexrd import constants as ct
from hexrd.xrdutil import _project_on_detector_plane

from hexrd.ui.hexrd_config import HexrdConfig
from hexrd.ui.utils import run_snip1d

tvec_c = ct.zeros_3


def sqrt_scale_img(img):
    fimg = np.array(img, dtype=float)
    fimg = fimg - np.min(fimg)
    return np.sqrt(fimg)


def log_scale_img(img):
    fimg = np.array(img, dtype=float)
    fimg = fimg - np.min(fimg) + 1.
    return np.log(fimg)


class PolarView:
    """Create (two-theta, eta) plot of detectors
    """

    def __init__(self, instrument):

        self.instr = instrument

        self.images_dict = HexrdConfig().current_images_dict()

        self.warp_dict = {}

        self.snip1d_background = None

        self.update_angular_grid()

    @property
    def detectors(self):
        return self.instr.detectors

    @property
    def chi(self):
        return self.instr.chi

    @property
    def tvec_s(self):
        return self.instr.tvec

    @property
    def tth_min(self):
        return np.radians(HexrdConfig().polar_res_tth_min)

    @property
    def tth_max(self):
        return np.radians(HexrdConfig().polar_res_tth_max)

    @property
    def tth_range(self):
        return self.tth_max - self.tth_min

    @property
    def tth_pixel_size(self):
        return HexrdConfig().polar_pixel_size_tth

    def tth_to_pixel(self, tth):
        """
        convert two-theta value to pixel value (float) along two-theta axis
        """
        return np.degrees(tth - self.tth_min) / self.tth_pixel_size

    @property
    def eta_min(self):
        return np.radians(HexrdConfig().polar_res_eta_min)

    @property
    def eta_max(self):
        return np.radians(HexrdConfig().polar_res_eta_max)

    @property
    def eta_range(self):
        return self.eta_max - self.eta_min

    @property
    def eta_pixel_size(self):
        return HexrdConfig().polar_pixel_size_eta

    def eta_to_pixel(self, eta):
        """
        convert eta value to pixel value (float) along eta axis
        """
        return np.degrees(eta - self.eta_min) / self.eta_pixel_size

    @property
    def ntth(self):
        return int(np.degrees(self.tth_range) / self.tth_pixel_size)

    @property
    def neta(self):
        return int(np.degrees(self.eta_range) / self.eta_pixel_size)

    @property
    def shape(self):
        return (self.neta, self.ntth)

    def update_angular_grid(self):
        tth_vec = np.radians(self.tth_pixel_size * (np.arange(self.ntth)))\
            + self.tth_min + 0.5 * np.radians(self.tth_pixel_size)
        eta_vec = np.radians(self.eta_pixel_size * (np.arange(self.neta)))\
            + self.eta_min + 0.5 * np.radians(self.eta_pixel_size)
        self._angular_grid = np.meshgrid(eta_vec, tth_vec, indexing='ij')

    @property
    def angular_grid(self):
        return self._angular_grid

    @property
    def eta_period(self):
        return HexrdConfig().polar_res_eta_period

    def detector_borders(self, det):
        panel = self.detectors[det]

        row_vec, col_vec = panel.row_pixel_vec, panel.col_pixel_vec
        x_start, x_stop = col_vec[0], col_vec[-1]
        y_start, y_stop = row_vec[0], row_vec[-1]

        # Create the borders in Cartesian
        borders = [
            [[x, y_start] for x in col_vec],
            [[x, y_stop] for x in col_vec],
            [[x_start, y] for y in row_vec],
            [[x_stop, y] for y in row_vec]
        ]

        # Convert each border to angles
        for i, border in enumerate(borders):
            angles, _ = detectorXYToGvec(
                border, panel.rmat, ct.identity_3x3,
                panel.tvec, ct.zeros_3, ct.zeros_3,
                beamVec=panel.bvec, etaVec=panel.evec)
            angles = np.array(angles)
            angles[1:, :] = mapAngle(
                angles[1:, :], np.radians(self.eta_period), units='radians'
            )
            # Convert to degrees, and keep them as lists for
            # easier modification later
            borders[i] = np.degrees(angles).tolist()

        # Here, we are going to remove points that are out-of-bounds,
        # and we are going to insert None in between points that are far
        # apart (in the y component), so that they are not connected in the
        # plot. This happens for detectors that are wrapped in the image.
        x_range = np.degrees((self.tth_min, self.tth_max))
        y_range = np.degrees((self.eta_min, self.eta_max))

        # "Far apart" is currently defined as half of the y range
        max_y_distance = abs(y_range[1] - y_range[0]) / 2.0
        for j in range(4):
            border_x, border_y = borders[j][0], borders[j][1]
            i = 0
            # These should be the same length, but just in case...
            while i < len(border_x) and i < len(border_y):
                x, y = border_x[i], border_y[i]
                if (not x_range[0] <= x <= x_range[1] or
                        not y_range[0] <= y <= y_range[1]):
                    # The point is out of bounds, remove it
                    del border_x[i], border_y[i]
                    continue

                if i != 0 and abs(y - border_y[i - 1]) > max_y_distance:
                    # Points are too far apart. Insert a None
                    border_x.insert(i, None)
                    border_y.insert(i, None)
                    i += 1

                i += 1

        return borders

    @property
    def all_detector_borders(self):
        borders = {}
        for key in self.images_dict.keys():
            borders[key] = self.detector_borders(key)

        return borders

    def create_warp_image(self, det):
        angpts = self.angular_grid
        dummy_ome = np.zeros((self.ntth * self.neta))

        # lcount = 0
        panel = self.detectors[det]
        img = self.images_dict[det]

        gvec_angs = np.vstack([
                angpts[1].flatten(),
                angpts[0].flatten(),
                dummy_ome]).T

        xypts = np.nan*np.ones((len(gvec_angs), 2))
        valid_xys, rmats_s, on_plane = _project_on_detector_plane(
                gvec_angs,
                panel.rmat, np.eye(3),
                self.chi,
                panel.tvec, tvec_c, self.tvec_s,
                panel.distortion,
                beamVec=panel.bvec)
        xypts[on_plane] = valid_xys

        wimg = panel.interpolate_bilinear(
            xypts, img, pad_with_nans=True,
        ).reshape(self.shape)
        nan_mask = np.isnan(wimg)
        self.warp_dict[det] = np.ma.masked_array(
            data=wimg, mask=nan_mask, fill_value=0.
        )
        return self.warp_dict[det]

    def generate_image(self):
        # img = np.zeros(self.shape)
        # for key in self.images_dict.keys():
        #     img += self.warp_dict[key]

        # !!! this fills NaNs with zeros
        maimg = np.ma.sum(np.ma.stack(self.warp_dict.values()), axis=0)

        # ??? do log scaling here
        # img = log_scale_img(log_scale_img(sqrt_scale_img(img)))

        # Rescale the data to match the scale of the original dataset
<<<<<<< HEAD
        # import pdb; pdb.set_trace()
        img = rescale_intensity(maimg.data, out_range=(self.min, self.max))

        # need to add nans back in
        nan_idx = maimg.mask
        img[nan_idx] = np.nan
=======
        kwargs = {
            'image': img,
            'in_range': (np.nanmin(img), np.nanmax(img)),
            'out_range': (self.min, self.max),
        }
        img = rescale_intensity(**kwargs)
>>>>>>> ec22a7ac

        if HexrdConfig().polar_apply_snip1d:
            self.snip1d_background = run_snip1d(img)
            # Perform the background subtraction
            img -= self.snip1d_background
        else:
            self.snip1d_background = None

        # Apply masks if they are present
        for mask in HexrdConfig().visible_polar_masks:
            img[~mask] = 0

        self.img = img

    def warp_all_images(self):
        # Cache the image max and min for later use
        images = self.images_dict.values()
        self.min = min([x.min() for x in images])
        self.max = max([x.max() for x in images])

        # Create the warped image for each detector
        for det in self.images_dict.keys():
            self.create_warp_image(det)

        # Generate the final image
        self.generate_image()

    def update_detector(self, det):
        # First, convert to the "None" angle convention
        iconfig = HexrdConfig().instrument_config_none_euler_convention

        t_conf = iconfig['detectors'][det]['transform']
        self.instr.detectors[det].tvec = t_conf['translation']
        self.instr.detectors[det].tilt = t_conf['tilt']

        # Update the individual detector image
        self.create_warp_image(det)

        # Generate the final image
        self.generate_image()<|MERGE_RESOLUTION|>--- conflicted
+++ resolved
@@ -219,51 +219,52 @@
             xypts, img, pad_with_nans=True,
         ).reshape(self.shape)
         nan_mask = np.isnan(wimg)
+
+        # Store as masked array
         self.warp_dict[det] = np.ma.masked_array(
             data=wimg, mask=nan_mask, fill_value=0.
         )
         return self.warp_dict[det]
 
     def generate_image(self):
-        # img = np.zeros(self.shape)
-        # for key in self.images_dict.keys():
-        #     img += self.warp_dict[key]
-
-        # !!! this fills NaNs with zeros
+        # sum masked images in self.warp_dict using np.ma ufuncs
+        #
+        # !!! checked that np.ma.sum is applying logical OR across masks (JVB)
+        # !!! assignment to img fills NaNs with zeros
+        # !!! NOTE: cannot set `data` attribute on masked_array,
+        #           but can manipulate mask
         maimg = np.ma.sum(np.ma.stack(self.warp_dict.values()), axis=0)
-
-        # ??? do log scaling here
-        # img = log_scale_img(log_scale_img(sqrt_scale_img(img)))
+        img = maimg.data
 
         # Rescale the data to match the scale of the original dataset
-<<<<<<< HEAD
-        # import pdb; pdb.set_trace()
-        img = rescale_intensity(maimg.data, out_range=(self.min, self.max))
-
-        # need to add nans back in
-        nan_idx = maimg.mask
-        img[nan_idx] = np.nan
-=======
         kwargs = {
             'image': img,
             'in_range': (np.nanmin(img), np.nanmax(img)),
             'out_range': (self.min, self.max),
         }
         img = rescale_intensity(**kwargs)
->>>>>>> ec22a7ac
-
+
+        # do SNIP if requested
+        # !!! Fast snip1d (ndimage) cannot handle nans
+        # from hexrdgui.hexrd.ui.utils:
+        #     Fast_SNIP_1D = 0
+        #     SNIP_1D = 1
+        #     SNIP_2D = 2
         if HexrdConfig().polar_apply_snip1d:
+            if HexrdConfig().polar_snip1d_algorithm in [1, 2]:
+                img[maimg.mask] = np.nan
             self.snip1d_background = run_snip1d(img)
             # Perform the background subtraction
             img -= self.snip1d_background
         else:
             self.snip1d_background = None
 
-        # Apply masks if they are present
+        # Apply user-specified masks if they are present
         for mask in HexrdConfig().visible_polar_masks:
-            img[~mask] = 0
-
-        self.img = img
+            maimg.mask = np.logical_or(maimg.mask, ~mask)
+        img[maimg.mask] = np.nan
+
+        self.img = img  # just a normal ndarry with NaNs
 
     def warp_all_images(self):
         # Cache the image max and min for later use
