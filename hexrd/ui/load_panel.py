import os
import yaml
import glob
import re
import numpy as np
import copy

from hexrd import imageseries

from PySide2.QtGui import QCursor
from PySide2.QtCore import QObject, Qt, QPersistentModelIndex, QThreadPool, Signal, QDir
from PySide2.QtWidgets import QTableWidgetItem, QFileDialog, QMenu, QMessageBox

from hexrd.ui.async_worker import AsyncWorker
from hexrd.ui.cal_progress_dialog import CalProgressDialog
from hexrd.ui.hexrd_config import HexrdConfig
from hexrd.ui.image_file_manager import ImageFileManager
from hexrd.ui.ui_loader import UiLoader

"""
    This panel is in charge of loading file(s) for the experiment. It is built
    up in a few steps, and defines how they should be loaded, transformed, and
    attempts to apply intelligent templates to avoid manual entry of everything.
    The final act is to click load data and bring the data set in.
"""


class LoadPanel(QObject):

    # Emitted when new images are loaded
    new_images_loaded = Signal()

    def __init__(self, parent=None):
        super(LoadPanel, self).__init__(parent)

        loader = UiLoader()
        self.ui = loader.load_file('load_panel.ui', parent)

<<<<<<< HEAD
        self.ims = HexrdConfig().imageseries_dict
        self.parent_dir = HexrdConfig().images_dir if HexrdConfig().images_dir else ''
        self.unaggregated_images = None
=======
        self.parent_dir = HexrdConfig().images_dir
>>>>>>> e0f7c777

        self.files = []
        self.omega_min = []
        self.omega_max = []
        self.idx = 0
        self.ext = ''

        self.setup_gui()
        self.setup_connections()

    # Setup GUI

    def setup_gui(self):
        self.state = self.setup_processing_options()

        if 'subdirs' in self.state:
            self.ui.subdirectories.setChecked(self.state['subdirs'])
        self.ui.image_folder.setEnabled(self.ui.subdirectories.isChecked())
        self.ui.aggregation.setCurrentIndex(self.state['agg'])
        self.ui.transform.setCurrentIndex(self.state['trans'][0])
        self.ui.darkMode.setCurrentIndex(self.state['dark'][0])
        self.dark_files = self.state['dark_files']

        self.dark_mode_changed()
        if not self.parent_dir:
            self.ui.img_directory.setText('No directory set')
        else:
            if self.ui.subdirectories.isChecked():
                self.ui.img_directory.setText(os.path.dirname(self.parent_dir))
            else:
                self.ui.img_directory.setText(self.parent_dir)

        self.detectors_changed()
        self.ui.file_options.resizeColumnsToContents()

    def setup_connections(self):
        self.ui.image_folder.clicked.connect(self.select_folder)
        self.ui.image_files.clicked.connect(self.select_images)
        self.ui.selectDark.clicked.connect(self.select_dark_img)
        self.ui.read.clicked.connect(self.read_data)
        self.ui.aps_imageseries.toggled.connect(self.munge_data)
        self.ui.subdirectories.toggled.connect(self.subdirs_changed)

        self.ui.darkMode.currentIndexChanged.connect(self.dark_mode_changed)
        self.ui.detector.currentIndexChanged.connect(self.switch_detector)
        self.ui.aggregation.currentIndexChanged.connect(self.agg_changed)
        self.ui.transform.currentIndexChanged.connect(self.trans_changed)
        self.ui.all_detectors.toggled.connect(self.apply_to_all_changed)

        self.ui.file_options.customContextMenuRequested.connect(
            self.contextMenuEvent)
        self.ui.file_options.cellChanged.connect(self.omega_data_changed)
        HexrdConfig().detectors_changed.connect(self.config_changed)

    def setup_processing_options(self):
        num_dets = len(HexrdConfig().get_detector_names())
        if (not HexrdConfig().load_panel_state
                or not isinstance(HexrdConfig().load_panel_state['trans'], list)):
            HexrdConfig().load_panel_state = {
                'agg': 0,
                'trans': [0 for x in range(num_dets)],
                'dark': [0 for x in range(num_dets)],
                'dark_files': [None for x in range(num_dets)]}

        return HexrdConfig().load_panel_state

    # Handle GUI changes

    def dark_mode_changed(self):
        self.state['dark'][self.idx] = self.ui.darkMode.currentIndex()

        if self.state['dark'][self.idx] == 4:
            self.ui.selectDark.setEnabled(True)
            self.ui.dark_file.setText(
                self.dark_files[self.idx] if self.dark_files[self.idx] else '(No File Selected)')
            self.enable_read()
        else:
            self.ui.selectDark.setEnabled(False)
            self.ui.dark_file.setText(
                '(Using ' + str(self.ui.darkMode.currentText()) + ')')
            self.enable_read()
            self.state['dark_files'][self.idx] = None

    def detectors_changed(self):
        self.ui.detector.clear()
        self.ui.detector.addItems(HexrdConfig().get_detector_names())

    def agg_changed(self):
        self.state['agg'] = self.ui.aggregation.currentIndex()
        if self.ui.aggregation.currentIndex() == 0:
            self.unaggregated_images = None

    def trans_changed(self):
        self.state['trans'][self.idx] = self.ui.transform.currentIndex()

    def dir_changed(self):
        if self.ui.subdirectories.isChecked():
            self.ui.img_directory.setText(os.path.dirname(self.parent_dir))
        else:
            self.ui.img_directory.setText(self.parent_dir)

    def subdirs_changed(self, checked):
        self.dir_changed()
        self.ui.image_folder.setEnabled(checked)
        self.state['subdirs'] = checked

    def config_changed(self):
        self.detectors_changed()
        self.ui.file_options.setRowCount(0)
        self.reset_data()
        self.enable_read()
        HexrdConfig().clear_images()
        self.setup_gui()

    def switch_detector(self):
        self.idx = self.ui.detector.currentIndex()
        if not self.ui.all_detectors.isChecked():
            self.ui.transform.setCurrentIndex(self.state['trans'][self.idx])
            self.ui.darkMode.setCurrentIndex(self.state['dark'][self.idx])
            self.dark_mode_changed()
        self.create_table()

    def apply_to_all_changed(self, checked):
        if not checked:
            self.switch_detector()

    def munge_data(self, state):
        self.ui.subdirectories.setChecked(state)
        self.ui.subdirectories.setDisabled(state)

    def select_folder(self, new_dir=None):
        # This expects to define the root image folder.
        if not new_dir:
            caption = HexrdConfig().images_dirtion = 'Select directory for images'
            new_dir = QFileDialog.getExistingDirectory(
                self.ui, caption, dir=self.parent_dir)

        # Only update if a new directory is selected
        if new_dir and new_dir != self.parent_dir:
            self.ui.image_files.setEnabled(True)
            HexrdConfig().set_images_dir(new_dir)
            self.parent_dir = new_dir
            self.dir_changed()

    def select_dark_img(self):
        # This takes one image to use for dark subtraction.
        caption = HexrdConfig().images_dirtion = 'Select image file'
        selected_file, selected_filter = QFileDialog.getOpenFileNames(
            self.ui, caption, dir=self.parent_dir)

        if selected_file:
            self.dark_files[self.idx] = selected_file[0]
            self.state['dark_files'][self.idx] = self.dark_files[self.idx]
            self.dark_mode_changed()
            self.enable_read()

    def select_images(self):
        # This takes one or more images for a single detector.
        if self.ui.aps_imageseries.isChecked():
            selected_files = QDir(self.parent_dir).entryList(QDir.Files)
        else:
            caption = HexrdConfig().images_dirtion = 'Select image file(s)'
            selected_files, selected_filter = QFileDialog.getOpenFileNames(
                self.ui, caption, dir=self.parent_dir)

        if selected_files:
            if self.parent_dir is None or not self.ui.subdirectories.isChecked():
                self.select_folder(os.path.dirname(selected_files[0]))
            self.reset_data()
            self.load_image_data(selected_files)
            self.create_table()
            self.enable_read()

    def reset_data(self):
        self.directories = []
        self.empty_frames = 0
        self.total_frames = []
        self.omega_min = []
        self.omega_max = []
        self.delta = []
        self.files = []

    def load_image_data(self, selected_files):
        self.ext = os.path.splitext(selected_files[0])[1]
        has_omega = False

        # Select the path if the file(s) are HDF5
        if (ImageFileManager().is_hdf5(self.ext) and not
                ImageFileManager().path_exists(selected_files[0])):
            if ImageFileManager().path_prompt(selected_files[0]) is not None:
                return

        fnames = []
        tmp_ims = []
        for img in selected_files:
            f = os.path.split(img)[1]
            name = os.path.splitext(f)[0]
            if not self.ui.subdirectories.isChecked():
                dets = HexrdConfig().get_detector_names()
                ext = os.path.splitext(f)[1]
                if ext.split('.')[1] not in dets:
                    chunks = re.split(r'[_-]', name)
                    for det in dets:
                        if det in chunks:
                            name = name.replace(det, '')
            if self.ext != '.yml':
                tmp_ims.append(ImageFileManager().open_file(img))

            fnames.append(name)

        self.find_images(fnames)

        if not self.files:
            return

        if self.ext == '.yml':
            for yf in self.yml_files[0]:
                ims = ImageFileManager().open_file(yf)
                self.total_frames.append(len(ims) if len(ims) > 0 else 1)

            for f in self.files[0]:
                with open(f, 'r') as raw_file:
                    data = yaml.safe_load(raw_file)
                if 'ostart' in data['meta'] or 'omega' in data['meta']:
                    self.get_yaml_omega_data(data)
                else:
                    self.omega_min = ['0'] * len(self.yml_files[0])
                    self.omega_max = ['0.25'] * len(self.yml_files[0])
                    self.delta = [''] * len(self.yml_files[0])
                self.empty_frames = data['options']['empty-frames']
        else:
            for ims in tmp_ims:
                has_omega = 'omega' in ims.metadata
                self.total_frames.append(len(ims) if len(ims) > 0 else 1)
                if has_omega:
                    self.get_omega_data(ims)
                else:
                    self.omega_min.append('0')
                    self.omega_max.append('0.25')
                    self.delta.append('')

    def get_omega_data(self, ims):
        minimum = ims.metadata['omega'][0][0]
        size = len(ims.metadata['omega']) - 1
        maximum = ims.metadata['omega'][size][1]

        self.omega_min.append(minimum)
        self.omega_max.append(maximum)
        self.delta.append((maximum - minimum)/len(ims))

    def get_yaml_omega_data(self, data):
        if 'ostart' in data['meta']:
            self.omega_min.append(data['meta']['ostart'])
            self.omega_max.append(data['meta']['ostop'])
            wedge = (data['meta']['ostop'] - data['meta']['ostart']) / self.total_frames[0]
            self.delta.append(wedge)
        else:
            if isinstance(data['meta']['omega'], str):
                words = data['meta']['omega'].split()
                fname = os.path.join(self.parent_dir, words[2])
                nparray = np.load(fname)
            else:
                nparray = data['meta']['omega']

            for idx, vals in enumerate(nparray):
                self.omega_min.append(vals[0])
                self.omega_max.append(vals[1])
                self.delta.append((vals[1] - vals[0]) / self.total_frames[idx])

    def find_images(self, fnames):
        if (self.ui.subdirectories.isChecked()):
            self.find_directories()
            self.match_dirs_images(fnames)
        else:
            self.match_images(fnames)

        if self.files and self.ext == '.yml':
            self.get_yml_files()

    def find_directories(self):
        # Find all detector directories
        num_det = len(HexrdConfig().get_detector_names())
        for sub_dir in os.scandir(os.path.dirname(self.parent_dir)):
            if (os.path.isdir(sub_dir)
                    and sub_dir.name in HexrdConfig().get_detector_names()):
                self.directories.append(sub_dir.path)
        # Show error if expected detector directories are not found
        if len(self.directories) != num_det:
            dir_names = []
            if len(self.directories) > 0:
                for path in dirs:
                    dir_names.append(os.path.basename(path))
            diff = list(
                set(HexrdConfig().get_detector_names()) - set(dir_names))
            msg = (
                'ERROR - No directory found for the following detectors: \n'
                + str(diff)[1:-1])
            QMessageBox.warning(None, 'HEXRD', msg)
            return

    def match_images(self, fnames):
        dets = HexrdConfig().get_detector_names()
        self.files = [[] for i in range(len(dets))]
        for item in os.scandir(self.parent_dir):
            file_name = os.path.splitext(item.name)[0]
            ext = os.path.splitext(item.name)[1]
            det = ext.split('.')[1] if len(ext.split('.')) > 1 else ''
            if det not in dets:
                chunks = re.split(r'[_-]', file_name)
                for name in dets:
                    if name in chunks:
                        det = name
                        file_name = file_name.replace(name, '')
            if det not in dets:
                continue
            pos = dets.index(det)
            if os.path.isfile(item) and file_name in fnames:
                self.files[pos].append(item.path)
        # Display error if equivalent files are not found for ea. detector
        files_per_det = all(len(fnames) == len(elem) for elem in self.files)
        if not files_per_det:
            msg = ('ERROR - There must be the same number of files for each detector.')
            QMessageBox.warning(None, 'HEXRD', msg)
            self.files = []
            return


    def match_dirs_images(self, fnames):
        dets = HexrdConfig().get_detector_names()
        self.files = [[] for i in range(len(dets))]
        # Find the images with the same name for the remaining detectors
        for i, dir in enumerate(self.directories):
            pos = dets.index(os.path.basename(dir))
            for item in os.scandir(dir):
                fname = os.path.splitext(item.name)[0]
                if os.path.isfile(item) and fname in fnames:
                    self.files[pos].append(item.path)
            # Display error if equivalent files are not found for ea. detector
            if len(self.files[pos]) != len(fnames):
                msg = ('ERROR - Could not find equivalent file(s) in ' + dir)
                QMessageBox.warning(None, 'HEXRD', msg)
                self.files = []
                break

    def get_yml_files(self):
        self.yml_files = []
        for det in self.files:
            files = []
            for f in det:
                with open(f, 'r') as yml_file:
                    data = yaml.safe_load(yml_file)['image-files']
                raw_images = data['files'].split()
                for raw_image in raw_images:
                    files.extend(glob.glob(
                        os.path.join(data['directory'], raw_image)))
            self.yml_files.append(files)

    def enable_read(self):
        if (self.ext == '.tiff'
                or '' not in self.omega_min and '' not in self.omega_max):
            if self.state['dark'][self.idx] == 4 and self.dark_files is not None:
                self.ui.read.setEnabled(len(self.files))
                return
            elif self.state['dark'][self.idx] != 4 and len(self.files):
                self.ui.read.setEnabled(True)
                return
        self.ui.read.setEnabled(False)

    # Handle table setup and changes

    def create_table(self):
        # Create the table if files have successfully been selected
        if not len(self.files):
            return

        if self.ext == '.yml':
            table_files = self.yml_files
        else:
            table_files = self.files

        self.ui.file_options.setRowCount(
            len(table_files[self.idx]))

        # Create the rows
        for row in range(self.ui.file_options.rowCount()):
            for column in range(self.ui.file_options.columnCount()):
                item = QTableWidgetItem()
                item.setTextAlignment(Qt.AlignCenter)
                self.ui.file_options.setItem(row, column, item)

        # Populate the rows
        for i in range(self.ui.file_options.rowCount()):
            curr = table_files[self.idx][i]
            self.ui.file_options.item(i, 0).setText(os.path.split(curr)[1])
            self.ui.file_options.item(i, 1).setText(str(self.empty_frames))
            self.ui.file_options.item(i, 2).setText(str(self.total_frames[i]))
            self.ui.file_options.item(i, 3).setText(str(self.omega_min[i]))
            self.ui.file_options.item(i, 4).setText(str(self.omega_max[i]))
            self.ui.file_options.item(i, 5).setText(str(self.delta[i]))

            # Set tooltips
            self.ui.file_options.item(i, 0).setToolTip(curr)
            self.ui.file_options.item(i, 3).setToolTip('Minimum must be set')
            self.ui.file_options.item(i, 4).setToolTip(
                'Must set either maximum or delta')
            self.ui.file_options.item(i, 5).setToolTip(
                'Must set either maximum or delta')

            # Don't allow editing of file name or total frames
            self.ui.file_options.item(i, 0).setFlags(Qt.ItemIsEnabled)
            self.ui.file_options.item(i, 2).setFlags(Qt.ItemIsEnabled)
            # If raw data offset can only be changed in YAML file
            if self.ext == '.yml':
                self.ui.file_options.item(i, 1).setFlags(Qt.ItemIsEnabled)


        self.ui.file_options.resizeColumnsToContents()

    def contextMenuEvent(self, event):
        # Allow user to delete selected file(s)
        menu = QMenu(self.ui)
        remove = menu.addAction('Remove Selected Files')
        action = menu.exec_(QCursor.pos())

        # Re-selects the current row if context menu is called on disabled cell
        i = self.ui.file_options.indexAt(event)
        self.ui.file_options.selectRow(i.row())

        indices = []
        if action == remove:
            for index in self.ui.file_options.selectedIndexes():
                indices.append(QPersistentModelIndex(index))

            for idx in indices:
                self.ui.file_options.removeRow(idx.row())

            if self.ui.file_options.rowCount():
                for i in range(len(self.files)):
                    self.files[i] = []

                for row in range(self.ui.file_options.rowCount()):
                    f = self.ui.file_options.item(row, 0).text()
                    for i in range(len(self.files)):
                        self.files[i].append(self.directories[i] + f)
            else:
                self.directories = []
                self.files = []
        self.enable_read()

    def omega_data_changed(self, row, column):
        # Update the values for equivalent files when the data is changed
        self.blockSignals(True)

        curr_val = self.ui.file_options.item(row, column).text()
        total_frames = self.total_frames[row] - self.empty_frames
        if curr_val != '':
            if column == 1:
                self.empty_frames = int(curr_val)
                for r in range(self.ui.file_options.rowCount()):
                    self.ui.file_options.item(r, column).setText(str(curr_val))
                self.omega_data_changed(row, 3)
            # Update delta when min or max omega are changed
            elif column == 3:
                self.omega_min[row] = float(curr_val)
                if self.omega_max[row] or self.delta[row]:
                    self.omega_data_changed(row, 4)
            elif column == 4:
                self.omega_max[row] = float(curr_val)
                if self.omega_min[row] != '':
                    diff = abs(self.omega_max[row] - self.omega_min[row])
                    delta = diff / total_frames
                    self.delta[row] = delta
                    self.ui.file_options.item(row, 5).setText(
                        str(round(delta, 2)))
            elif column == 5:
                self.delta[row] = float(curr_val)
                if self.omega_min[row] != '':
                    diff = self.delta[row] * total_frames
                    maximum = self.omega_min[row] + diff
                    self.omega_max[row] = maximum
                    self.ui.file_options.item(row, 4).setText(
                        str(float(maximum)))
            self.enable_read()

        self.blockSignals(False)

    # Process files

    def read_data(self):
        # When this is pressed read in a complete set of data for all detectors.
        # Run the imageseries processing in a background thread and display a
        # loading dialog

        # Create threads and loading dialog
        thread_pool = QThreadPool(self.parent())
        progress_dialog = CalProgressDialog(self.parent())
        progress_dialog.setWindowTitle('Loading Processed Imageseries')

        # Start processing in background
        worker = AsyncWorker(self.process_ims)
        thread_pool.start(worker)

        # On completion load imageseries nd close loading dialog
        worker.signals.result.connect(self.finish_processing_ims)
        worker.signals.finished.connect(progress_dialog.accept)
        progress_dialog.exec_()

    def process_ims(self):
        # Open selected images as imageseries
        det_names = HexrdConfig().get_detector_names()

        if len(self.files[0]) > 1:
            for i, det in enumerate(det_names):
                if self.directories:
                    dirs = self.directories[i]
                else:
                    dirs = self.parent_dir
                ims = ImageFileManager().open_directory(dirs, self.files[i])
                HexrdConfig().imageseries_dict[det] = ims
        else:
            ImageFileManager().load_images(det_names, self.files)

        # Process the imageseries
        self.apply_operations(HexrdConfig().imageseries_dict)
        if self.state['agg']:
            self.display_aggregation(HexrdConfig().imageseries_dict)
        elif '' not in self.omega_min:
            self.add_omega_metadata(HexrdConfig().imageseries_dict)

    def finish_processing_ims(self):
        # Display processed images on completion
        self.parent().image_tab_widget.load_images()
        self.new_images_loaded.emit()

    def apply_operations(self, ims_dict):
        # Apply the operations to the imageseries
        for idx, key in enumerate(ims_dict.keys()):
            if self.ui.all_detectors.isChecked():
                idx = self.idx
            ops = []
            if self.state['dark'][idx] != 5:
                if not self.empty_frames and self.state['dark'][idx] == 1:
                    msg = ('ERROR: \n No empty frames set. '
                            + 'No dark subtracion will be performed.')
                    QMessageBox.warning(None, 'HEXRD', msg)
                    return
                else:
                    self.get_dark_op(ops, ims_dict[key], idx)

            if self.state['trans'][idx]:
                self.get_flip_op(ops, idx)

            frames = self.get_range(ims_dict[key])

            ims_dict[key] = imageseries.process.ProcessedImageSeries(
                ims_dict[key], ops, frame_list=frames)

    def get_dark_op(self, oplist, ims, idx):
        # Create or load the dark image if selected
        if self.state['dark'][idx] != 4:
            frames = len(ims)
            if frames > 120:
                frames = 120
            if self.state['dark'][idx] == 0:
                darkimg = imageseries.stats.median(ims, frames)
            elif self.state['dark'][idx] == 1:
                darkimg = imageseries.stats.average(ims, self.empty_frames)
            elif self.state['dark'][idx] == 2:
                darkimg = imageseries.stats.average(ims, frames)
            else:
                darkimg = imageseries.stats.max(ims, frames)
        else:
            darkimg = imageseries.stats.median(
                ImageFileManager().open_file(self.dark_files[idx]))

        oplist.append(('dark', darkimg))

    def get_flip_op(self, oplist, idx):
        # Change the image orientation
        if self.state['trans'][idx] == 0:
            return

        if self.state['trans'][idx] == 1:
            key = 'v'
        elif self.state['trans'][idx] == 2:
            key = 'h'
        elif self.state['trans'][idx] == 3:
            key = 't'
        elif self.state['trans'][idx] == 4:
            key = 'r90'
        elif self.state['trans'][idx] == 5:
            key = 'r180'
        else:
            key = 'r270'

        oplist.append(('flip', key))

    def get_range(self, ims):
        if self.ext == '.yml':
            return range(len(ims))
        else:
            return range(self.empty_frames, len(ims))

    def display_aggregation(self, ims_dict):
        # Remember unaggregated images
        self.unaggregated_images = copy.copy(ims_dict)

        # Display aggregated image from imageseries
        for key in ims_dict.keys():
            if self.state['agg'] == 1:
                ims_dict[key] = [imageseries.stats.max(
                    ims_dict[key], len(ims_dict[key]))]
            elif self.state['agg'] == 2:
                ims_dict[key] = [imageseries.stats.median(
                    ims_dict[key], len(ims_dict[key]))]
            else:
                ims_dict[key] = [imageseries.stats.average(
                    ims_dict[key], len(ims_dict[key]))]

    def add_omega_metadata(self, ims_dict):
        # Add on the omega metadata if there is any
        files = self.yml_files if self.ext == '.yml' else self.files
        for key in ims_dict.keys():
            nframes = len(ims_dict[key])
            omw = imageseries.omega.OmegaWedges(nframes)
            for i in range(len(files[0])):
                nsteps = self.total_frames[i] - self.empty_frames
                start = self.omega_min[i]
                stop = self.omega_max[i]

                # Don't add wedges if defaults are unchanged
                if not (start - stop):
                    return

                omw.addwedge(start, stop, nsteps)

            ims_dict[key].metadata['omega'] = omw.omegas<|MERGE_RESOLUTION|>--- conflicted
+++ resolved
@@ -36,13 +36,9 @@
         loader = UiLoader()
         self.ui = loader.load_file('load_panel.ui', parent)
 
-<<<<<<< HEAD
         self.ims = HexrdConfig().imageseries_dict
         self.parent_dir = HexrdConfig().images_dir if HexrdConfig().images_dir else ''
         self.unaggregated_images = None
-=======
-        self.parent_dir = HexrdConfig().images_dir
->>>>>>> e0f7c777
 
         self.files = []
         self.omega_min = []
