--- conflicted
+++ resolved
@@ -80,9 +80,6 @@
             self.contextMenuEvent)
         self.ui.file_options.cellChanged.connect(self.omega_data_changed)
         HexrdConfig().detectors_changed.connect(self.detectors_changed)
-<<<<<<< HEAD
-        HexrdConfig().instrument_config_loaded.connect(self.reset_load_panel)
-=======
         HexrdConfig().instrument_config_loaded.connect(self.config_changed)
 
     def setup_processing_options(self):
@@ -96,15 +93,8 @@
                 'dark_files': [None for x in range(num_dets)]}
 
         return HexrdConfig().load_panel_state
->>>>>>> 7b55666c
 
     # Handle GUI changes
-
-    def reset_load_panel(self):
-        self.detectors_changed()
-        self.ui.file_options.setRowCount(0)
-        self.reset_data()
-        self.enable_read()
 
     def dark_mode_changed(self):
         self.state['dark'][self.idx] = self.ui.darkMode.currentIndex()
@@ -135,11 +125,12 @@
         self.ui.img_directory.setText(os.path.dirname(self.parent_dir))
 
     def config_changed(self):
-        current_state = len(self.state['trans'])
-        num_dets = len(HexrdConfig().get_detector_names())
-        if current_state != num_dets:
-            HexrdConfig().load_panel_state = {}
-            self.setup_processing_options()
+        self.detectors_changed()
+        self.ui.file_options.setRowCount(0)
+        self.reset_data()
+        self.enable_read()
+        HexrdConfig().load_panel_state = {}
+        self.state = self.setup_processing_options()
 
     def switch_detector(self):
         self.idx = self.ui.detector.currentIndex()
