--- conflicted
+++ resolved
@@ -21,7 +21,8 @@
 from hexrd.ui.calibration.calibration_runner import CalibrationRunner
 from hexrd.ui.calibration.auto.powder_runner import PowderRunner
 from hexrd.ui.calibration.wppf_runner import WppfRunner
-from hexrd.ui.create_polar_mask import create_polar_mask, rebuild_polar_masks
+from hexrd.ui.create_polar_mask import (
+    create_polar_mask, create_raw_mask, rebuild_polar_masks)
 from hexrd.ui.create_raw_mask import rebuild_raw_masks
 from hexrd.ui.utils import unique_name
 from hexrd.ui.constants import (
@@ -572,36 +573,24 @@
         self._apply_drawn_mask_line_picker.finished.connect(
             self.run_apply_polar_mask)
 
-<<<<<<< HEAD
     def run_apply_polar_mask(self, dets, line_data):
+        raw_lines = HexrdConfig().raw_masks_line_data
+        polar_lines = HexrdConfig().polar_masks_line_data
         if self.image_mode == ViewType.raw:
             for det, line in zip(dets, line_data):
-                name = create_unique_name(
-                    HexrdConfig().raw_masks_line_data, 'raw_mask_0')
+                name = unique_name({**raw_lines, **polar_lines}, 'raw_mask_0')
                 HexrdConfig().raw_masks_line_data[name] = [(det, line.copy())]
                 HexrdConfig().visible_masks.append(name)
                 create_raw_mask(name, [(det, line.copy())])
             HexrdConfig().raw_masks_changed.emit()
         elif self.image_mode == ViewType.polar:
             for line in line_data:
-                name = create_unique_name(
-                    HexrdConfig().polar_masks_line_data, 'polar_mask_0')
+                name = unique_name({**raw_lines, **polar_lines}, 'polar_mask_0')
                 HexrdConfig().polar_masks_line_data[name] = line.copy()
                 HexrdConfig().visible_masks.append(name)
                 create_polar_mask([line.copy()], name)
             HexrdConfig().polar_masks_changed.emit()
-=======
-    def run_apply_polar_mask(self, line_data):
-        raw_lines = HexrdConfig().raw_masks_line_data
-        polar_lines = HexrdConfig().polar_masks_line_data
-        for line in line_data:
-            name = unique_name({**raw_lines, **polar_lines}, 'polar_mask_0')
-            HexrdConfig().polar_masks_line_data[name] = [line.copy()]
-            HexrdConfig().visible_masks.append(name)
-            create_polar_mask([line.copy()], name)
-        HexrdConfig().polar_masks_changed.emit()
->>>>>>> 8cc01b22
-        self.new_mask_added.emit(self.image_mode)
+        # self.new_mask_added.emit(self.image_mode)
 
     def on_action_edit_apply_laue_mask_to_polar_triggered(self):
         if not HexrdConfig().show_overlays:
@@ -762,22 +751,7 @@
             rebuild_polar_masks()
             self.ui.image_tab_widget.show_polar()
         else:
-<<<<<<< HEAD
-            # Rebuild raw masks
-            HexrdConfig().raw_masks.clear()
-            for name, line_data in HexrdConfig().raw_masks_line_data.items():
-                create_raw_mask(name, line_data)
-            for name, data in HexrdConfig().polar_masks_line_data.items():
-                if isinstance(data, list):
-                    # These are Laue spots
-                    continue
-                else:
-                    # This is a single mask
-                    line_data = convert_polar_to_raw(data)
-                    create_raw_mask(name, line_data)
-=======
             rebuild_raw_masks()
->>>>>>> 8cc01b22
             self.ui.image_tab_widget.load_images()
 
         # Only ask if have haven't asked before
