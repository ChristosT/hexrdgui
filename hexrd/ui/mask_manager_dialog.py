from hexrd.ui.create_polar_mask import rebuild_polar_masks
from hexrd.ui.create_raw_mask import convert_polar_to_raw, rebuild_raw_masks
import os
import numpy as np
import h5py

from PySide2.QtCore import QObject, Signal
from PySide2.QtWidgets import (
    QCheckBox, QFileDialog, QMenu, QMessageBox, QPushButton, QTableWidgetItem)
from PySide2.QtGui import QCursor

from hexrd.instrument import unwrap_dict_to_h5, unwrap_h5_to_dict

from hexrd.ui.utils import block_signals, unique_name
from hexrd.ui.hexrd_config import HexrdConfig
from hexrd.ui.ui_loader import UiLoader
from hexrd.ui.constants import ViewType


class MaskManagerDialog(QObject):

    # Emitted when masks are removed or visibility is toggled
    update_masks = Signal()

    def __init__(self, parent=None):
        super(MaskManagerDialog, self).__init__(parent)
        self.parent = parent

        loader = UiLoader()
        self.ui = loader.load_file('mask_manager_dialog.ui', parent)
        self.create_masks_list()
        self.threshold = False
        self.image_mode = ViewType.raw

        self.setup_connections()

    def show(self):
        self.setup_table()
        self.ui.show()

    def create_masks_list(self):
        self.masks = {}
        polar_data = HexrdConfig().polar_masks_line_data
        raw_data = HexrdConfig().raw_masks_line_data

        for key, val in polar_data.items():
            if not any(np.array_equal(m, val) for m in self.masks.values()):
                self.masks[key] = ('polar', val)
        for key, val in raw_data.items():
            if not any(np.array_equal(m, val) for m in self.masks.values()):
                self.masks[key] = val
        if HexrdConfig().threshold_mask_status:
            self.threshold = True
            self.masks['threshold'] = (
                'threshold', HexrdConfig().threshold_mask)
        HexrdConfig().visible_masks = list(self.masks.keys())

    def update_masks_list(self, mask_type):
        if mask_type == 'polar':
            if not HexrdConfig().polar_masks_line_data:
                return
            for name, data in HexrdConfig().polar_masks_line_data.items():
                vals = self.masks.values()
                if any(np.array_equal(v, m) for v, (_, m) in zip(data, vals)):
                    continue
                self.masks[name] = (mask_type, data)
        elif mask_type == 'raw':
            if not HexrdConfig().raw_masks_line_data:
                return
            for name, value in HexrdConfig().raw_masks_line_data.items():
                det, val = value[0]
                vals = self.masks.values()
                if any(np.array_equal(val, m) for _, m in vals):
                    continue
                self.masks[name] = (det, val)
        elif not self.threshold:
            name = unique_name(self.masks, 'threshold')
            self.masks[name] = ('threshold', HexrdConfig().threshold_mask)
            HexrdConfig().visible_masks.append(name)
            self.threshold = True
        self.setup_table()

    def setup_connections(self):
        self.ui.masks_table.cellDoubleClicked.connect(self.get_old_name)
        self.ui.masks_table.cellChanged.connect(self.update_mask_name)
        self.ui.masks_table.customContextMenuRequested.connect(
            self.context_menu_event)
        self.ui.export_masks.clicked.connect(self.export_visible_masks)
        self.ui.import_masks.clicked.connect(self.import_masks)
        HexrdConfig().mode_threshold_mask_changed.connect(
            self.update_masks_list)
        HexrdConfig().detectors_changed.connect(self.clear_masks)

    def setup_table(self, status=True):
        with block_signals(self.ui.masks_table):
            self.ui.masks_table.setRowCount(0)
            for i, key in enumerate(self.masks.keys()):
                # Add label
                self.ui.masks_table.insertRow(i)
                self.ui.masks_table.setItem(i, 0, QTableWidgetItem(key))

                # Add checkbox to toggle visibility
                cb = QCheckBox()
                status = key in HexrdConfig().visible_masks
                cb.setChecked(status)
                cb.setStyleSheet('margin-left:50%; margin-right:50%;')
                self.ui.masks_table.setCellWidget(i, 1, cb)
                cb.toggled.connect(
                    lambda c, k=key: self.toggle_visibility(c, k))

                # Add push button to remove mask
                pb = QPushButton('Remove Mask')
                self.ui.masks_table.setCellWidget(i, 2, pb)
                pb.clicked.connect(lambda i=i, k=key: self.remove_mask(i, k))

                # Connect manager to raw image mode tab settings
                # for threshold mask
                mtype, _ = self.masks[key]
                if mtype == 'threshold':
                    self.setup_threshold_connections(cb, i, key)

    def setup_threshold_connections(self, checkbox, row, name):
        HexrdConfig().mode_threshold_mask_changed.connect(checkbox.setChecked)
        checkbox.toggled.connect(self.threshold_toggled)
        self.ui.masks_table.cellWidget(row, 2).clicked.connect(
            lambda row=row, name=name: self.remove_mask(row, name))


    def image_mode_changed(self, mode):
        self.image_mode = mode

    def threshold_toggled(self, v):
        HexrdConfig().set_threshold_mask_status(v, set_by_mgr=True)

    def toggle_visibility(self, checked, name):
        if checked and name not in HexrdConfig().visible_masks:
            HexrdConfig().visible_masks.append(name)
        elif not checked and name in HexrdConfig().visible_masks:
            HexrdConfig().visible_masks.remove(name)

        if self.image_mode == ViewType.polar:
            HexrdConfig().polar_masks_changed.emit()
        elif self.image_mode == ViewType.raw:
            HexrdConfig().raw_masks_changed.emit()

    def reset_threshold(self):
        self.threshold = False
        HexrdConfig().set_threshold_comparison(0)
        HexrdConfig().set_threshold_value(0.0)
        HexrdConfig().set_threshold_mask(None)
        HexrdConfig().set_threshold_mask_status(False)

    def remove_mask(self, row, name):
        mtype, _ = self.masks[name]

        del self.masks[name]
        if name in HexrdConfig().visible_masks:
            HexrdConfig().visible_masks.remove(name)
        HexrdConfig().polar_masks_line_data.pop(name, None)
        HexrdConfig().polar_masks.pop(name, None)
        HexrdConfig().raw_masks_line_data.pop(name, None)
        HexrdConfig().raw_masks.pop(name, None)
        if mtype == 'threshold':
            self.reset_threshold()

        self.ui.masks_table.removeRow(row)
        self.setup_table()

        if self.image_mode == ViewType.polar:
            HexrdConfig().polar_masks_changed.emit()
        elif self.image_mode == ViewType.raw:
            HexrdConfig().raw_masks_changed.emit()

    def get_old_name(self, row, column):
        if column != 0:
            return

        self.old_name = self.ui.masks_table.item(row, 0).text()

    def update_mask_name(self, row):
        if not hasattr(self, 'old_name') or self.old_name is None:
            return

        new_name = self.ui.masks_table.item(row, 0).text()
        if self.old_name != new_name:
            if new_name in self.masks.keys():
                self.ui.masks_table.item(row, 0).setText(self.old_name)
                return

            self.masks[new_name] = self.masks.pop(self.old_name)
            if self.old_name in HexrdConfig().polar_masks_line_data.keys():
                value = HexrdConfig().polar_masks_line_data.pop(self.old_name)
                HexrdConfig().polar_masks_line_data[new_name] = value
            elif self.old_name in HexrdConfig().raw_masks_line_data.keys():
                value = HexrdConfig().raw_masks_line_data.pop(self.old_name)
                HexrdConfig().raw_masks_line_data[new_name] = value

            if self.old_name in HexrdConfig().polar_masks.keys():
                value = HexrdConfig().polar_masks.pop(self.old_name)
                HexrdConfig().polar_masks[new_name] = value
            if self.old_name in HexrdConfig().raw_masks.keys():
                value = HexrdConfig().raw_masks.pop(self.old_name)
                HexrdConfig().raw_masks[new_name] = value

            if self.old_name in HexrdConfig().visible_masks:
                HexrdConfig().visible_masks.append(new_name)
                HexrdConfig().visible_masks.remove(self.old_name)
<<<<<<< HEAD
=======

>>>>>>> 8cc01b22
        self.old_name = None
        self.setup_table()

    def context_menu_event(self, event):
        index = self.ui.masks_table.indexAt(event)
        if index.row() >= 0:
            menu = QMenu(self.ui.masks_table)
            export = menu.addAction('Export Mask')
            action = menu.exec_(QCursor.pos())
            if action == export:
                self.convert_polar_to_raw()
                selection = self.ui.masks_table.item(index.row(), 0).text()
                data = HexrdConfig().raw_masks_line_data[selection]
                d = {}
                for i, (det, mask) in enumerate(data):
                    parent = d.setdefault(det, {})
                    parent.setdefault(selection, {})[str(i)] = mask
                self.export_masks(d)

    def export_masks(self, data):
        selected_file, _ = QFileDialog.getSaveFileName(
            self.ui, 'Save Mask', HexrdConfig().working_dir,
            'HDF5 files (*.h5 *.hdf5)')

        if selected_file:
            HexrdConfig().working_dir = os.path.dirname(selected_file)
            # write to hdf5
            with h5py.File(selected_file, 'w') as f:
                masks_group = f.create_group('masks')
                unwrap_dict_to_h5(masks_group, data, asattr=False)

    def export_visible_masks(self):
        self.convert_polar_to_raw()
        d = {}
        for name in HexrdConfig().visible_masks:
            data = HexrdConfig().raw_masks_line_data[name]
            for i, (det, mask) in enumerate(data):
                parent = d.setdefault(det, {})
                parent.setdefault(name, {})[str(i)] = mask
        self.export_masks(d)

    def clear_masks(self):
        HexrdConfig().polar_masks.clear()
        HexrdConfig().raw_masks.clear()
        HexrdConfig().visible_masks.clear()
        self.masks.clear()
        self.setup_table()

    def convert_polar_to_raw(self):
        for name, data in HexrdConfig().polar_masks_line_data.items():
            line_data = convert_polar_to_raw(data)
            HexrdConfig().raw_masks_line_data[name] = line_data

    def import_masks(self):
        selected_file, _ = QFileDialog.getOpenFileName(
            self.ui, 'Save Mask', HexrdConfig().working_dir,
            'HDF5 files (*.h5 *.hdf5)')

        if not selected_file:
            return

        HexrdConfig().working_dir = os.path.dirname(selected_file)
        # Unwrap the h5 file to a dict
        masks_dict = {}
        with h5py.File(selected_file, 'r') as f:
            unwrap_h5_to_dict(f, masks_dict)

        raw_line_data = HexrdConfig().raw_masks_line_data
        mask_data = masks_dict['masks']
        for det, data in mask_data.items():
            if det not in HexrdConfig().detector_names:
                msg = (
                    f'Detectors must match.\n'
                    f'Current detectors: {HexrdConfig().detector_names}.\n'
                    f'Detectors found in masks: {list(mask_data.keys())}')
                QMessageBox.warning(self.ui, 'HEXRD', msg)
                return
            for name, masks in data.items():
                for mask in masks.values():
                    raw_line_data.setdefault(name, []).append((det, mask))

        if self.image_mode == ViewType.raw:
            rebuild_raw_masks()
        elif self.image_mode == ViewType.polar:
            rebuild_polar_masks()

        self.update_masks_list('raw')<|MERGE_RESOLUTION|>--- conflicted
+++ resolved
@@ -205,10 +205,7 @@
             if self.old_name in HexrdConfig().visible_masks:
                 HexrdConfig().visible_masks.append(new_name)
                 HexrdConfig().visible_masks.remove(self.old_name)
-<<<<<<< HEAD
-=======
-
->>>>>>> 8cc01b22
+
         self.old_name = None
         self.setup_table()
 
