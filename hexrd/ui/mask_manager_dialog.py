from hexrd.ui.create_polar_mask import rebuild_polar_masks
from hexrd.ui.create_raw_mask import rebuild_raw_masks
import os
import numpy as np
import h5py

from PySide2.QtCore import QObject, Signal
from PySide2.QtWidgets import (
    QCheckBox, QFileDialog, QMenu, QMessageBox, QPushButton, QTableWidgetItem)
from PySide2.QtGui import QCursor

from hexrd.instrument import unwrap_dict_to_h5, unwrap_h5_to_dict

from hexrd.ui.utils import block_signals, unique_name
from hexrd.ui.hexrd_config import HexrdConfig
from hexrd.ui.ui_loader import UiLoader
from hexrd.ui.constants import ViewType


class MaskManagerDialog(QObject):

    # Emitted when masks are removed or visibility is toggled
    update_masks = Signal()

    def __init__(self, parent=None):
        super(MaskManagerDialog, self).__init__(parent)
        self.parent = parent

        loader = UiLoader()
        self.ui = loader.load_file('mask_manager_dialog.ui', parent)
        self.create_masks_list()
        self.threshold = False
        self.image_mode = ViewType.raw

        self.setup_connections()

    def show(self):
        self.setup_table()
        self.ui.show()

    def create_masks_list(self):
        self.masks = {}
        raw_data = HexrdConfig().raw_mask_coords

        for key, val in raw_data.items():
            if not any(np.array_equal(m, val) for m in self.masks.values()):
                self.masks[key] = val
        if HexrdConfig().threshold_mask_status:
            self.threshold = True
            self.masks['threshold'] = (
                'threshold', HexrdConfig().threshold_mask)
        HexrdConfig().visible_masks = list(self.masks.keys())

    def update_masks_list(self, mask_type):
        if mask_type == 'raw' or mask_type == 'polar':
            if not HexrdConfig().raw_mask_coords:
                return
            for name, value in HexrdConfig().raw_mask_coords.items():
                det, val = value[0]
                vals = self.masks.values()
                if any(np.array_equal(val, m) for _, m in vals):
                    continue
                self.masks[name] = (det, val)
        elif not self.threshold:
            name = unique_name(self.masks, 'threshold')
            self.masks[name] = ('threshold', HexrdConfig().threshold_mask)
            HexrdConfig().visible_masks.append(name)
            self.threshold = True
        self.setup_table()

    def setup_connections(self):
        self.ui.masks_table.cellDoubleClicked.connect(self.get_old_name)
        self.ui.masks_table.cellChanged.connect(self.update_mask_name)
        self.ui.masks_table.customContextMenuRequested.connect(
            self.export_masks)
        self.ui.export_masks.clicked.connect(self.export_masks)
        self.ui.import_masks.clicked.connect(self.import_masks)
        HexrdConfig().mode_threshold_mask_changed.connect(
            self.update_masks_list)
        HexrdConfig().detectors_changed.connect(self.clear_masks)

    def setup_table(self, status=True):
        with block_signals(self.ui.masks_table):
            self.ui.masks_table.setRowCount(0)
            for i, key in enumerate(self.masks.keys()):
                # Add label
                self.ui.masks_table.insertRow(i)
                self.ui.masks_table.setItem(i, 0, QTableWidgetItem(key))

                # Add checkbox to toggle visibility
                cb = QCheckBox()
                status = key in HexrdConfig().visible_masks
                cb.setChecked(status)
                cb.setStyleSheet('margin-left:50%; margin-right:50%;')
                self.ui.masks_table.setCellWidget(i, 1, cb)
                cb.toggled.connect(
                    lambda c, k=key: self.toggle_visibility(c, k))

                # Add push button to remove mask
                pb = QPushButton('Remove Mask')
                self.ui.masks_table.setCellWidget(i, 2, pb)
                pb.clicked.connect(lambda i=i, k=key: self.remove_mask(i, k))

                # Connect manager to raw image mode tab settings
                # for threshold mask
                mtype, _ = self.masks[key]
                if mtype == 'threshold':
                    self.setup_threshold_connections(cb, i, key)

    def setup_threshold_connections(self, checkbox, row, name):
        HexrdConfig().mode_threshold_mask_changed.connect(checkbox.setChecked)
        checkbox.toggled.connect(self.threshold_toggled)
        self.ui.masks_table.cellWidget(row, 2).clicked.connect(
            lambda row=row, name=name: self.remove_mask(row, name))


    def image_mode_changed(self, mode):
        self.image_mode = mode

    def threshold_toggled(self, v):
        HexrdConfig().set_threshold_mask_status(v, set_by_mgr=True)

    def toggle_visibility(self, checked, name):
        if checked and name not in HexrdConfig().visible_masks:
            HexrdConfig().visible_masks.append(name)
        elif not checked and name in HexrdConfig().visible_masks:
            HexrdConfig().visible_masks.remove(name)

        if self.image_mode == ViewType.polar:
            HexrdConfig().polar_masks_changed.emit()
        elif self.image_mode == ViewType.raw:
            HexrdConfig().raw_masks_changed.emit()

    def reset_threshold(self):
        self.threshold = False
        HexrdConfig().set_threshold_comparison(0)
        HexrdConfig().set_threshold_value(0.0)
        HexrdConfig().set_threshold_mask(None)
        HexrdConfig().set_threshold_mask_status(False)

    def remove_mask(self, row, name):
        mtype, _ = self.masks[name]

        del self.masks[name]
        if name in HexrdConfig().visible_masks:
            HexrdConfig().visible_masks.remove(name)
        HexrdConfig().raw_mask_coords.pop(name, None)
        HexrdConfig().masks.pop(name, None)
        if mtype == 'threshold':
            self.reset_threshold()

        self.ui.masks_table.removeRow(row)
        self.setup_table()

        if self.image_mode == ViewType.polar:
            HexrdConfig().polar_masks_changed.emit()
        elif self.image_mode == ViewType.raw:
            HexrdConfig().raw_masks_changed.emit()

    def get_old_name(self, row, column):
        if column != 0:
            return

        self.old_name = self.ui.masks_table.item(row, 0).text()

    def update_mask_name(self, row):
        if not hasattr(self, 'old_name') or self.old_name is None:
            return

        new_name = self.ui.masks_table.item(row, 0).text()
        if self.old_name != new_name:
            if new_name in self.masks.keys():
                self.ui.masks_table.item(row, 0).setText(self.old_name)
                return

            self.masks[new_name] = self.masks.pop(self.old_name)
            if self.old_name in HexrdConfig().raw_mask_coords.keys():
                value = HexrdConfig().raw_mask_coords.pop(self.old_name)
                HexrdConfig().raw_mask_coords[new_name] = value

            if self.old_name in HexrdConfig().masks.keys():
                value = HexrdConfig().masks.pop(self.old_name)
                HexrdConfig().masks[new_name] = value

            if self.old_name in HexrdConfig().visible_masks:
                HexrdConfig().visible_masks.append(new_name)
                HexrdConfig().visible_masks.remove(self.old_name)

        self.old_name = None
        self.setup_table()

    def context_menu_event(self, event):
        index = self.ui.masks_table.indexAt(event)
        if index.row() >= 0:
            menu = QMenu(self.ui.masks_table)
            export = menu.addAction('Export Mask')
            action = menu.exec_(QCursor.pos())
            if action == export:
                selection = self.ui.masks_table.item(index.row(), 0).text()
                data = HexrdConfig().raw_mask_coords[selection]
                d = {}
                for i, (det, mask) in enumerate(data):
                    parent = d.setdefault(det, {})
                    parent.setdefault(selection, {})[str(i)] = mask
                return d

    def export_masks(self, event=False, h5py_group=None):
        if event:
            data = self.context_menu_event(event)
        else:
            data = self.export_visible_masks()

        if h5py_group is None:
            output_file, _ = QFileDialog.getSaveFileName(
                self.ui, 'Save Mask', HexrdConfig().working_dir,
                'HDF5 files (*.h5 *.hdf5)')
            HexrdConfig().working_dir = os.path.dirname(output_file)
            # write to hdf5
            with h5py.File(output_file, 'w') as f:
                h5py_group = f.create_group('masks')
                unwrap_dict_to_h5(h5py_group, data, asattr=False)
        else:
            unwrap_dict_to_h5(h5py_group, data, asattr=False)

    def export_visible_masks(self):
        d = {}
        for name in HexrdConfig().visible_masks:
            data = HexrdConfig().raw_mask_coords[name]
            for i, (det, mask) in enumerate(data):
                parent = d.setdefault(det, {})
                parent.setdefault(name, {})[str(i)] = mask
        return d

    def clear_masks(self):
        HexrdConfig().masks.clear()
        HexrdConfig().visible_masks.clear()
        self.masks.clear()
        self.setup_table()

    def import_masks(self):
        selected_file, _ = QFileDialog.getOpenFileName(
            self.ui, 'Save Mask', HexrdConfig().working_dir,
            'HDF5 files (*.h5 *.hdf5)')

        if not selected_file:
            return

        HexrdConfig().working_dir = os.path.dirname(selected_file)
        # Unwrap the h5 file to a dict
        masks_dict = {}
        with h5py.File(selected_file, 'r') as f:
            unwrap_h5_to_dict(f, masks_dict)
        self.load_masks(masks_dict['masks'])

<<<<<<< HEAD
    def load_masks(self, h5py_group):
        raw_line_data = HexrdConfig().raw_masks_line_data
        for det, data in h5py_group.items():
=======
        raw_line_data = HexrdConfig().raw_mask_coords
        mask_data = masks_dict['masks']
        for det, data in mask_data.items():
>>>>>>> 11899e78
            if det not in HexrdConfig().detector_names:
                msg = (
                    f'Detectors must match.\n'
                    f'Current detectors: {HexrdConfig().detector_names}.\n'
                    f'Detectors found in masks: {list(h5py_group.keys())}')
                QMessageBox.warning(self.ui, 'HEXRD', msg)
                return
            for name, masks in data.items():
                for mask in masks.values():
                    raw_line_data.setdefault(name, []).append((det, mask))

        if self.image_mode == ViewType.raw:
            rebuild_raw_masks()
        elif self.image_mode == ViewType.polar:
            rebuild_polar_masks()

        self.update_masks_list('raw')<|MERGE_RESOLUTION|>--- conflicted
+++ resolved
@@ -252,15 +252,9 @@
             unwrap_h5_to_dict(f, masks_dict)
         self.load_masks(masks_dict['masks'])
 
-<<<<<<< HEAD
     def load_masks(self, h5py_group):
         raw_line_data = HexrdConfig().raw_masks_line_data
         for det, data in h5py_group.items():
-=======
-        raw_line_data = HexrdConfig().raw_mask_coords
-        mask_data = masks_dict['masks']
-        for det, data in mask_data.items():
->>>>>>> 11899e78
             if det not in HexrdConfig().detector_names:
                 msg = (
                     f'Detectors must match.\n'
