import copy
import math

from PySide2.QtCore import QThreadPool

from matplotlib.backends.backend_qt5agg import FigureCanvas

from matplotlib.figure import Figure
import matplotlib.pyplot as plt

import numpy as np

from hexrd.ui.async_worker import AsyncWorker
from hexrd.ui.calibration.cartesian_plot import cartesian_viewer
from hexrd.ui.calibration.polar_plot import polar_viewer
from hexrd.ui.hexrd_config import HexrdConfig
from hexrd.ui.utils import run_snip1d
import hexrd.ui.constants


class ImageCanvas(FigureCanvas):

    def __init__(self, parent=None, image_names=None):
        self.figure = Figure()
        super(ImageCanvas, self).__init__(self.figure)

        self.axes_images = []
        self.cached_rings = []
        self.cached_rbnds = []
        self.saturation_texts = []
        self.cmap = hexrd.ui.constants.DEFAULT_CMAP
        self.norm = None
        # The presence of an iviewer indicates we are currently viewing
        # a calibration.
        self.iviewer = None
        self.azimuthal_integral_axis = None

        # If not None, used to rescale the ring data to the new extent
        self.old_extent = None

        # Track the current mode so that we can more lazily clear on change.
        self.mode = None

        # Track the pixel size
        self.cartesian_res_config = (
            HexrdConfig().config['image']['cartesian'].copy()
        )
        self.polar_res_config = HexrdConfig().config['image']['polar'].copy()

        # Set up our async stuff
        self.thread_pool = QThreadPool(parent)

        if image_names is not None:
            self.load_images(image_names)

        self.setup_connections()

    def setup_connections(self):
        HexrdConfig().ring_config_changed.connect(self.redraw_rings)
        HexrdConfig().show_saturation_level_changed.connect(
            self.show_saturation)
        HexrdConfig().detector_transform_modified.connect(
            self.on_detector_transform_modified)

    def __del__(self):
        # This is so that the figure can be cleaned up
        plt.close(self.figure)

    def clear(self):
        self.iviewer = None
        self.figure.clear()
        self.axes_images.clear()
        self.clear_rings()
        self.azimuthal_integral_axis = None
        self.mode = None
        self.old_extent = None

    def load_images(self, image_names):
        HexrdConfig().emit_update_status_bar('Loading image view...')
        if self.mode != 'images' or len(image_names) != len(self.axes_images):
            # Either we weren't in image mode before, or we have a different
            # number of images. Clear and re-draw.
            self.clear()
            self.mode = 'images'

            cols = 1
            if len(image_names) > 1:
                cols = 2

            rows = math.ceil(len(image_names) / cols)

            idx = HexrdConfig().current_imageseries_idx
            for i, name in enumerate(image_names):
                img = HexrdConfig().image(name, idx)

                axis = self.figure.add_subplot(rows, cols, i + 1)
                axis.set_title(name)
                self.axes_images.append(axis.imshow(img, cmap=self.cmap,
                                                    norm=self.norm))

            self.figure.tight_layout()
        else:
            idx = HexrdConfig().current_imageseries_idx
            for i, name in enumerate(image_names):
                img = HexrdConfig().image(name, idx)
                self.axes_images[i].set_data(img)

        # This will call self.draw()
        self.show_saturation()

        msg = 'Image view loaded!'
        HexrdConfig().emit_update_status_bar(msg)

    def clear_rings(self):
        while self.cached_rings:
            self.cached_rings.pop(0).remove()

        while self.cached_rbnds:
            self.cached_rbnds.pop(0).remove()

    def redraw_rings(self):
        # If there is no iviewer, we are not currently viewing a
        # calibration. Just return.
        if not self.iviewer:
            return

        self.clear_rings()

        # In case the plane data has changed
        self.iviewer.plane_data = HexrdConfig().active_material.planeData

        ring_data = self.iviewer.add_rings()

        colorspec = 'c.'
        if self.iviewer.type == 'polar':
            colorspec = 'c.-'

        for pr in ring_data:
            x, y = self.extract_ring_coords(pr)
            ring, = self.axis.plot(x, y, colorspec, ms=2)
            self.cached_rings.append(ring)

        # Add the rbnds too
        for ind, pr in zip(self.iviewer.rbnd_indices,
                           self.iviewer.rbnd_data):
            x, y = self.extract_ring_coords(pr)
            color = 'g:'
            if len(ind) > 1:
                color = 'r:'
            rbnd, = self.axis.plot(x, y, color, ms=1)
            self.cached_rbnds.append(rbnd)

        if self.azimuthal_integral_axis is not None:
            axis = self.azimuthal_integral_axis
            yrange = axis.get_ylim()
            for pr in ring_data:
                ring, = axis.plot(pr[:, 1], yrange, colorspec, ms=2)
                self.cached_rings.append(ring)

            # Add the rbnds too
            for ind, pr in zip(self.iviewer.rbnd_indices,
                               self.iviewer.rbnd_data):
                color = 'g:'
                if len(ind) > 1:
                    color = 'r:'
                rbnd, = axis.plot(pr[:, 1], yrange, color, ms=1)
                self.cached_rbnds.append(rbnd)

        self.draw()

    def extract_ring_coords(self, pr):
        x, y = pr[:, 1], pr[:, 0]
        if self.old_extent is None:
            return x, y

        # Rescale ring coords to the new extent
        old_extent = self.old_extent
        old_x_range = (old_extent[0], old_extent[1])
        old_y_range = (old_extent[3], old_extent[2])

        new_extent = self.axes_images[0].get_extent()
        new_x_range = (new_extent[0], new_extent[1])
        new_y_range = (new_extent[3], new_extent[2])

        x = np.interp(x, old_x_range, new_x_range)
        y = np.interp(y, old_y_range, new_y_range)

        return x, y

    def clear_saturation(self):
        for t in self.saturation_texts:
            t.remove()
        self.saturation_texts.clear()
        self.draw()

    def show_saturation(self):
        # Do not proceed without config approval
        if not HexrdConfig().show_saturation_level:
            self.clear_saturation()
            return

        if not self.axes_images:
            self.clear_saturation()
            return

        # Do not show the saturation in calibration mode
        if self.mode == 'cartesian' or self.mode == 'polar':
            self.clear_saturation()
            return

        for img in self.axes_images:
            # The titles of the images are currently the detector names
            # If we change this in the future, we will need to change
            # our method for getting the saturation level as well.
            ax = img.axes
            detector_name = ax.get_title()
            detector = HexrdConfig().get_detector(detector_name)
            saturation_level = detector['saturation_level']['value']

            array = img.get_array()

            num_sat = (array >= saturation_level).sum()
            percent = num_sat / array.size * 100.0
            str_sat = 'Saturation: ' + str(num_sat)
            str_sat += '\n%5.3f %%' % percent

            t = ax.text(0.05, 0.05, str_sat, fontdict={'color': 'w'},
                        transform=ax.transAxes)
            self.saturation_texts.append(t)

        self.draw()

    def show_cartesian(self):
        HexrdConfig().emit_update_status_bar('Loading Cartesian view...')
        if self.mode != 'cartesian':
            self.clear()
            self.mode = 'cartesian'

        # Force a redraw when the pixel size changes.
        if (self.cartesian_res_config !=
                HexrdConfig().config['image']['cartesian']):
            self.cartesian_res_config = (
                HexrdConfig().config['image']['cartesian'].copy()
            )
            self.figure.clear()
            self.axes_images.clear()

        # Run the calibration in a background thread
        worker = AsyncWorker(cartesian_viewer)
        self.thread_pool.start(worker)

        # Get the results and close the progress dialog when finished
        worker.signals.result.connect(self.finish_show_cartesian)

    def finish_show_cartesian(self, iviewer):
        self.iviewer = iviewer
        img = self.iviewer.img

        # It is important to persist the plot so that we don't reset the scale.
        rescale_image = True
        if len(self.axes_images) == 0:
            self.axis = self.figure.add_subplot(111)
            self.axes_images.append(self.axis.imshow(img, cmap=self.cmap,
                                                     norm=self.norm,
                                                     vmin = None, vmax = None,
                                                     interpolation = "none"))
            self.axis.set_xlabel(r'x (mm)')
            self.axis.set_ylabel(r'y (mm)')
        else:
            rescale_image = False
            self.axes_images[0].set_data(img)

        # We must adjust the extent of the image
        if rescale_image:
            self.old_extent = self.axes_images[0].get_extent()
            sizes = iviewer.dpanel_sizes
            extent = (0., sizes[0], sizes[1], 0.)
            self.axes_images[0].set_extent(extent)
            self.axis.relim()
            self.axis.autoscale_view()
            self.figure.tight_layout()

        self.redraw_rings()

        msg = 'Cartesian view loaded!'
        HexrdConfig().emit_update_status_bar(msg)

    def show_polar(self):
        HexrdConfig().emit_update_status_bar('Loading polar view...')
        if self.mode != 'polar':
            self.clear()
            self.mode = 'polar'

        polar_res_config = HexrdConfig().config['image']['polar']
        if self._polar_reset_needed(polar_res_config):
            # Reset the whole image when certain config items change
            self.clear()
            self.mode = 'polar'

        self.polar_res_config = polar_res_config.copy()

        # Run the calibration in a background thread
        worker = AsyncWorker(polar_viewer)
        self.thread_pool.start(worker)

        # Get the results and close the progress dialog when finished
        worker.signals.result.connect(self.finish_show_polar)

    def finish_show_polar(self, iviewer):
        self.iviewer = iviewer
        img = self.iviewer.img
        extent = self.iviewer._extent

        rescale_image = True
        # TODO: maybe make this an option in the UI? Perhaps a checkbox
        # in the "View" menu?
        # if HexrdConfig().polar_show_azimuthal_integral
        if True:
            # The top image will have 2x the height of the bottom image
            grid = plt.GridSpec(3, 1)

            # It is important to persist the plot so that we don't reset the scale.
            if len(self.axes_images) == 0:
                self.axis = self.figure.add_subplot(grid[:2, 0])
                self.axes_images.append(self.axis.imshow(img, cmap=self.cmap,
                                                         norm=self.norm,
                                                         picker=True,
                                                         interpolation='none'))
            else:
                rescale_image = False
                self.axes_images[0].set_data(img)

            # Get the "tth" vector
            angular_grid = self.iviewer.angular_grid
            tth = np.degrees(angular_grid[1][0])

            if self.azimuthal_integral_axis is None:
                axis = self.figure.add_subplot(grid[2, 0], sharex=self.axis)
                axis.plot(tth, np.sum(img, axis=0))

                # Turn off autoscale so modifying the rings does not
                # rescale the y axis.
                axis.autoscale(False)

                self.axis.set_ylabel(r'$\eta$ (deg)')

                self.azimuthal_integral_axis = axis
            else:
                axis = self.azimuthal_integral_axis
                axis.clear()
                axis.plot(tth, np.sum(img, axis=0))

            # These need to be set every time for some reason
            self.axis.label_outer()
            axis.set_xlabel(r'2$\theta$ (deg)')
            axis.set_ylabel(r'Azimuthal Integration')

            # If the x limits are outside what the user set,
            # modify them.
            x_min = HexrdConfig().polar_res_tth_min
            x_max = HexrdConfig().polar_res_tth_max
            xlim = axis.get_xlim()
            if xlim[0] < x_min:
                axis.set_xlim(left=x_min)
            if xlim[1] > x_max:
                axis.set_xlim(right=x_max)
        else:
            if len(self.axes_images) == 0:
                self.axis = self.figure.add_subplot(111)
                self.axes_images.append(self.axis.imshow(img, cmap=self.cmap,
                                                         norm=self.norm,
                                                         picker=True,
                                                         interpolation='none'))
                self.axis.set_xlabel(r'2$\theta$ (deg)')
                self.axis.set_ylabel(r'$\eta$ (deg)')
            else:
                rescale_image = False
                self.axes_images[0].set_data(img)

        # We must adjust the extent of the image
        if rescale_image:
            self.axes_images[0].set_extent(extent)
            self.axis.relim()
            self.axis.autoscale_view()
            self.axis.axis('auto')
            self.figure.tight_layout()

        self.redraw_rings()

        msg = 'Polar view loaded!'
        HexrdConfig().emit_update_status_bar(msg)

    def set_cmap(self, cmap):
        self.cmap = cmap
        for axes_image in self.axes_images:
            axes_image.set_cmap(cmap)
        self.draw()

    def set_norm(self, norm):
        self.norm = norm
        for axes_image in self.axes_images:
            axes_image.set_norm(norm)
        self.draw()

    def on_detector_transform_modified(self, det):
        if not self.iviewer:
            return

        self.iviewer.update_detector(det)
        self.axes_images[0].set_data(self.iviewer.img)
        self.draw()

    def export_polar_plot(self, filename):
        if self.mode != 'polar':
            raise Exception('Not in polar mode. Cannot export polar plot')

        if not self.iviewer:
            raise Exception('No iviewer. Cannot export polar plot')

        self.iviewer.write_image(filename)

    def _polar_reset_needed(self, new_polar_config):
        # If any of the entries on this list were changed, a reset is needed
        reset_needed_list = [
            'pixel_size_tth',
            'pixel_size_eta',
            'tth_min',
            'tth_max'
        ]

        for key in reset_needed_list:
            if self.polar_res_config[key] != new_polar_config[key]:
                return True

        return False

    def polar_show_snip1d(self):
        if self.mode != 'polar':
            print('snip1d may only be shown in polar mode!')
            return

        if self.iviewer is None:
            print('No instrument viewer! Cannot generate snip1d!')
            return

        if self.iviewer.img is None:
            print('No image! Cannot generate snip1d!')

        extent = self.iviewer._extent

        if not hasattr(self, '_snip1d_figure_cache'):
            # Create the figure and axes to use
            fig, ax = plt.subplots()
            ax.set_title('snip1d')
            ax.set_xlabel(r'2$\theta$ (deg)')
            ax.set_ylabel(r'$\eta$ (deg)')
            fig.canvas.set_window_title('HEXRD')
            self._snip1d_figure_cache = (fig, ax)
        else:
            fig, ax = self._snip1d_figure_cache

<<<<<<< HEAD
        # JVB: I removed the norm for the cmap; defulating to auto cmap properties
        background = run_snip1d(img)
        im = ax.imshow(background, cmap=self.cmap,
                       picker=True, interpolation='none')
=======
        if self.iviewer.snip1d_background is not None:
            background = self.iviewer.snip1d_background
        else:
            # We have to run it ourselves...
            # It should not have already been applied to the image
            background = run_snip1d(self.iviewer.img)

        im = ax.imshow(background)
>>>>>>> 3fb639ec

        im.set_extent(extent)
        ax.relim()
        ax.autoscale_view()
        ax.axis('auto')
        fig.tight_layout()

        fig.canvas.draw()
        fig.show()<|MERGE_RESOLUTION|>--- conflicted
+++ resolved
@@ -459,12 +459,6 @@
         else:
             fig, ax = self._snip1d_figure_cache
 
-<<<<<<< HEAD
-        # JVB: I removed the norm for the cmap; defulating to auto cmap properties
-        background = run_snip1d(img)
-        im = ax.imshow(background, cmap=self.cmap,
-                       picker=True, interpolation='none')
-=======
         if self.iviewer.snip1d_background is not None:
             background = self.iviewer.snip1d_background
         else:
@@ -473,7 +467,6 @@
             background = run_snip1d(self.iviewer.img)
 
         im = ax.imshow(background)
->>>>>>> 3fb639ec
 
         im.set_extent(extent)
         ax.relim()
