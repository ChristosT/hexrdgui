import copy
import math
import numpy as np

<<<<<<< HEAD
from PySide2.QtCore import QObject, QSignalBlocker
from PySide2.QtWidgets import QMenu, QMessageBox
=======
from PySide2.QtCore import QItemSelectionModel, QObject, Qt
from PySide2.QtGui import QFocusEvent, QKeyEvent
from PySide2.QtWidgets import QComboBox, QMenu, QMessageBox, QTableWidgetItem
>>>>>>> 0f7edd73

from hexrd.ui.hexrd_config import HexrdConfig
from hexrd.ui.materials_table import MaterialsTable
from hexrd.ui.material_editor_widget import MaterialEditorWidget
from hexrd.ui.overlay_style_picker import OverlayStylePicker
from hexrd.ui.ui_loader import UiLoader


class MaterialsPanel(QObject):

    def __init__(self, parent=None):
        super(MaterialsPanel, self).__init__(parent)

        loader = UiLoader()
        self.ui = loader.load_file('materials_panel.ui', parent)

        m = HexrdConfig().active_material
        self.material_editor_widget = MaterialEditorWidget(m, self.ui)
        self.materials_table = MaterialsTable(self.ui)

        self.ui.layout().insertWidget(2, self.material_editor_widget.ui)

        # Turn off autocomplete for the QComboBox
        self.ui.materials_combo.setCompleter(None)

        self.add_tool_button_actions()

        self.setup_connections()

        self.update_gui_from_config()

    def add_tool_button_actions(self):
        b = self.ui.materials_tool_button

        m = QMenu(b)
        self.tool_button_menu = m

        self.add_material_action = m.addAction('Add material')
        self.delete_material_action = m.addAction('Delete material')

        b.setMenu(m)

    def setup_connections(self):
        self.ui.materials_combo.installEventFilter(self)
        self.add_material_action.triggered.connect(self.add_material)
        self.delete_material_action.triggered.connect(
            self.remove_current_material)
        self.ui.materials_combo.currentIndexChanged.connect(
            self.set_active_material)
        self.ui.materials_combo.currentIndexChanged.connect(
            self.update_enable_states)
        self.ui.materials_combo.currentIndexChanged.connect(self.update_table)
        self.ui.materials_combo.lineEdit().editingFinished.connect(
            self.modify_material_name)

        self.material_editor_widget.material_modified.connect(
            self.update_table)

        self.ui.show_materials_table.pressed.connect(self.show_materials_table)

        self.ui.show_overlays.toggled.connect(HexrdConfig()._set_show_overlays)
        self.ui.enable_width.toggled.connect(
            HexrdConfig().set_tth_width_enabled)
        self.ui.tth_width.valueChanged.connect(
            lambda v: HexrdConfig().set_active_material_tth_width(
                np.radians(v)))

        self.ui.limit_active.toggled.connect(
            HexrdConfig().set_limit_active_rings)
        self.ui.max_tth.valueChanged.connect(self.on_max_tth_changed)
        self.ui.min_d_spacing.valueChanged.connect(
            self.on_min_d_spacing_changed)

        self.ui.edit_style_button.pressed.connect(self.edit_overlay_style)
        self.ui.hide_all.pressed.connect(self.hide_all_materials)

        self.ui.material_visible.toggled.connect(
            self.material_visibility_toggled)

        HexrdConfig().new_plane_data.connect(self.update_gui_from_config)

        self.ui.enable_width.toggled.connect(self.update_enable_states)
        self.ui.limit_active.toggled.connect(self.update_enable_states)
        self.ui.limit_active.toggled.connect(self.update_material_limits)
        self.ui.limit_active.toggled.connect(self.update_table)

    def update_enable_states(self):
        enable_width = self.ui.enable_width.isChecked()
        self.ui.tth_width.setEnabled(enable_width)

        limit_active = self.ui.limit_active.isChecked()
        self.ui.max_tth.setEnabled(limit_active)
        self.ui.min_d_spacing.setEnabled(limit_active)
        self.ui.min_d_spacing_label.setEnabled(limit_active)
        self.ui.max_tth_label.setEnabled(limit_active)

    def on_max_tth_changed(self):
        max_tth = math.radians(self.ui.max_tth.value())
        wavelength = HexrdConfig().beam_wavelength

        w = self.ui.min_d_spacing
        block_signals = w.blockSignals(True)
        try:
            # Bragg's law
            max_bragg = max_tth / 2.0
            d = wavelength / (2.0 * math.sin(max_bragg))
            w.setValue(d)
        finally:
            w.blockSignals(block_signals)

        # Update the config
        HexrdConfig().active_material_tth_max = max_tth
        self.update_table()

    def on_min_d_spacing_changed(self):
        min_d = self.ui.min_d_spacing.value()
        wavelength = HexrdConfig().beam_wavelength

        w = self.ui.max_tth
        block_signals = w.blockSignals(True)
        try:
            # Bragg's law
            theta = math.degrees(math.asin(wavelength / 2.0 / min_d))
            w.setValue(theta * 2.0)
        finally:
            w.blockSignals(block_signals)

        # Update the config
        HexrdConfig().active_material_tth_max = math.radians(theta * 2.0)
        self.update_table()

    def update_gui_from_config(self):
        block_list = [
            self.material_editor_widget,
            self.ui.materials_combo,
            self.ui.show_overlays,
            self.ui.enable_width,
            self.ui.tth_width,
            self.ui.material_visible,
            self.ui.min_d_spacing,
            self.ui.max_tth,
            self.ui.limit_active
        ]
        blockers = [QSignalBlocker(x) for x in block_list]

        current_items = sorted(
            [self.ui.materials_combo.itemText(x) for x in
             range(self.ui.materials_combo.count())])
        materials_keys = sorted(list(HexrdConfig().materials.keys()))

        # If the materials in the config have changed, re-build the list
        if current_items != materials_keys:
            self.ui.materials_combo.clear()
            self.ui.materials_combo.addItems(materials_keys)

        self.material_editor_widget.material = HexrdConfig().active_material
        self.ui.materials_combo.setCurrentIndex(
            materials_keys.index(HexrdConfig().active_material_name))
        self.ui.show_overlays.setChecked(HexrdConfig().show_overlays)
        self.ui.enable_width.setChecked(HexrdConfig().tth_width_enabled)

        width = HexrdConfig().active_material_tth_width
        width = width if width else HexrdConfig().backup_tth_width
        self.ui.tth_width.setValue(np.degrees(width))

        self.ui.material_visible.setChecked(
            HexrdConfig().material_is_visible(self.current_material()))
        self.ui.limit_active.setChecked(HexrdConfig().limit_active_rings)

        # Unblock the signal blockers before proceeding
        del blockers

        self.update_material_limits()
        self.update_table()
        self.update_enable_states()

    def update_material_limits(self):
        max_tth = HexrdConfig().active_material_tth_max
        if max_tth is None:
            # Display the backup if it is None
            max_tth = HexrdConfig().backup_tth_max

        max_bragg = max_tth / 2.0

        # Bragg's law
        min_d_spacing = HexrdConfig().beam_wavelength / (
            2.0 * math.sin(max_bragg))

        block_list = [
            self.ui.min_d_spacing,
            self.ui.max_tth
        ]
        block_signals = [item.blockSignals(True) for item in block_list]
        try:
            self.ui.max_tth.setValue(math.degrees(max_tth))
            self.ui.min_d_spacing.setValue(min_d_spacing)
        finally:
            for b, item in zip(block_signals, block_list):
                item.blockSignals(b)

    def set_active_material(self):
        HexrdConfig().active_material = self.current_material()
        self.material_editor_widget.material = HexrdConfig().active_material

    def current_material(self):
        return self.ui.materials_combo.currentText()

    def add_material(self):
        # Copy all of the active material properties to the dialog
        new_mat = copy.deepcopy(HexrdConfig().active_material)

        # Get a unique name
        base_name = 'new_material'
        names = HexrdConfig().materials.keys()
        for i in range(1, 10000):
            new_name = base_name + '_' + str(i)
            if new_name not in names:
                new_mat.name = new_name
                break

        HexrdConfig().add_material(new_name, new_mat)
        HexrdConfig().active_material = new_name
        self.material_editor_widget.material = new_mat
        self.update_gui_from_config()

    def remove_current_material(self):
        # Don't allow the user to remove all of the materials
        if len(HexrdConfig().materials.keys()) == 1:
            msg = 'Cannot remove all materials. Add another first.'
            QMessageBox.warning(self.ui, 'HEXRD', msg)
            return

        name = self.current_material()
        HexrdConfig().remove_material(name)
        self.material_editor_widget.material = HexrdConfig().active_material
        self.update_gui_from_config()

    def modify_material_name(self):
        new_name = self.ui.materials_combo.currentText()
        names = HexrdConfig().materials.keys()

        if new_name in names:
            # Just ignore it
            return

        old_name = HexrdConfig().active_material_name
        HexrdConfig().rename_material(old_name, new_name)
        self.update_gui_from_config()

    def edit_overlay_style(self):
        material_name = self.current_material()

        # The overlay style picker will modify the HexrdConfig() itself
        picker = OverlayStylePicker(material_name, self.ui)
        picker.ui.exec_()

    def material_visibility_toggled(self):
        visible = self.ui.material_visible.isChecked()
        name = self.current_material()
        HexrdConfig().set_material_visibility(name, visible)

    def hide_all_materials(self):
        # This clears the list
        HexrdConfig().visible_material_names = []

<<<<<<< HEAD
    def show_materials_table(self):
        self.materials_table.show()

    def update_table(self):
        self.materials_table.update_table()
=======
    def eventFilter(self, target, event):
        # This is almost identical to CalibrationConfigWidget.eventFilter
        # The logic is explained there.
        # We should keep this and CalibrationConfigWidget.eventFilter similar.
        if type(target) == QComboBox:
            if target.objectName() == 'materials_combo':
                widget = self.ui.materials_combo
                enter_keys = [Qt.Key_Return, Qt.Key_Enter]
                if type(event) == QKeyEvent and event.key() in enter_keys:
                    widget.lineEdit().clearFocus()
                    return True

                if type(event) == QFocusEvent and event.lostFocus():
                    # This happens either if enter is pressed, or if the
                    # user tabs out.
                    items = [widget.itemText(i) for i in range(widget.count())]
                    text = widget.currentText()
                    idx = widget.currentIndex()
                    if text in items and widget.itemText(idx) != text:
                        # Prevent the QComboBox from automatically changing
                        # the index to be that of the other item in the list.
                        # This is confusing behavior, and it's not what we
                        # want here.
                        widget.setCurrentIndex(idx)
                        # Let the widget lose focus
                        return False

        return False
>>>>>>> 0f7edd73
<|MERGE_RESOLUTION|>--- conflicted
+++ resolved
@@ -2,14 +2,9 @@
 import math
 import numpy as np
 
-<<<<<<< HEAD
-from PySide2.QtCore import QObject, QSignalBlocker
-from PySide2.QtWidgets import QMenu, QMessageBox
-=======
-from PySide2.QtCore import QItemSelectionModel, QObject, Qt
+from PySide2.QtCore import QObject, QSignalBlocker, Qt
 from PySide2.QtGui import QFocusEvent, QKeyEvent
-from PySide2.QtWidgets import QComboBox, QMenu, QMessageBox, QTableWidgetItem
->>>>>>> 0f7edd73
+from PySide2.QtWidgets import QComboBox, QMenu, QMessageBox
 
 from hexrd.ui.hexrd_config import HexrdConfig
 from hexrd.ui.materials_table import MaterialsTable
@@ -275,13 +270,12 @@
         # This clears the list
         HexrdConfig().visible_material_names = []
 
-<<<<<<< HEAD
     def show_materials_table(self):
         self.materials_table.show()
 
     def update_table(self):
         self.materials_table.update_table()
-=======
+
     def eventFilter(self, target, event):
         # This is almost identical to CalibrationConfigWidget.eventFilter
         # The logic is explained there.
@@ -309,5 +303,4 @@
                         # Let the widget lose focus
                         return False
 
-        return False
->>>>>>> 0f7edd73
+        return False